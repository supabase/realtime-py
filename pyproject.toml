[tool.poetry]
name = "realtime"
<<<<<<< HEAD
version = "2.0.0"
=======
version = "1.0.6"
>>>>>>> c4924e84
description = ""
authors = [
    "Joel Lee <joel@joellee.org>",
    "Andrew Smith <a.smith@silentworks.co.uk>"
]
license = "MIT"
readme = "README.md"
repository = "https://github.com/supabase-community/realtime-py"

[tool.poetry.dependencies]
python = "^3.8"
websockets = ">=11,<13"
python-dateutil = "^2.8.1"
typing-extensions = "^4.12.2"

[tool.poetry.dev-dependencies]
pytest = "^8.2.2"

[tool.poetry.group.dev.dependencies]
python-semantic-release = ">=8.3,<10.0"
black = ">=23.11,<25.0"
isort = "^5.12.0"
pre-commit = "^3.5.0"
pytest-cov = "^5.0.0"

[tool.semantic_release]
version_variables = ["realtime/__init__.py:__version__"]
version_toml = ["pyproject.toml:tool.poetry.version"]
major_on_zero = false
commit_message = "chore(release): bump version to v{version}"
build_command = "curl -sSL https://install.python-poetry.org | python - && export PATH=\"/github/home/.local/bin:$PATH\" && poetry install && poetry build"
upload_to_vcs_release = true
branch = "master"
changelog_components = "semantic_release.changelog.changelog_headers,semantic_release.changelog.compare_url"

[build-system]
requires = ["poetry-core>=1.0.0"]
build-backend = "poetry.core.masonry.api"<|MERGE_RESOLUTION|>--- conflicted
+++ resolved
@@ -1,10 +1,6 @@
 [tool.poetry]
 name = "realtime"
-<<<<<<< HEAD
 version = "2.0.0"
-=======
-version = "1.0.6"
->>>>>>> c4924e84
 description = ""
 authors = [
     "Joel Lee <joel@joellee.org>",
