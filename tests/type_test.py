--- conflicted
+++ resolved
@@ -2,13 +2,9 @@
 
 from realtime.connection import Socket
 
-<<<<<<< HEAD
-=======
-
 def getSock():
     SUPABASE_ID = os.getenv("SUPABASE_ID")
     API_KEY = os.getenv("API_KEY")
->>>>>>> c4924e84
 
 def getSock():
     SUPABASE_ID = os.getenv("SUPABASE_ID")
